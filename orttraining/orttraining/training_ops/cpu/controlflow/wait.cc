--- conflicted
+++ resolved
@@ -24,11 +24,7 @@
     KernelDefBuilder()
         .TypeConstraint("TInt64", DataTypeImpl::GetTensorType<int64_t>())
         .TypeConstraint("T", DataTypeImpl::AllFixedSizeTensorTypes())
-<<<<<<< HEAD
-        .Alias(AliasRange<1, 0>(0, kAliasRangeLimit)),
-=======
         .VariadicAlias(1, 0),  // outputs and inputs are mapped one to one, with input offset by 1
->>>>>>> 6cb5d3ac
     WaitEvent);
 
 Status WaitEvent::Compute(OpKernelContext* ctx) const {
