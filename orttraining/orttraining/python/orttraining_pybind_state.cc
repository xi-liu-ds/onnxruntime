// Copyright (c) Microsoft Corporation. All rights reserved.
// Licensed under the MIT License.

#include "python/onnxruntime_pybind_exceptions.h"
#include "python/onnxruntime_pybind_state_common.h"

// pybind11/stl.h is needed to support std::unordered_set, etc.
#include <pybind11/stl.h>

#include "core/session/environment.h"
#include "orttraining/core/session/training_session.h"
#include "orttraining/core/graph/optimizer_config.h"
#include "orttraining/core/framework/communication/mpi/mpi_context.h"
#include "python/onnxruntime_pybind_mlvalue.h"

namespace onnxruntime {
namespace python {
namespace py = pybind11;
using namespace onnxruntime;
using namespace onnxruntime::logging;
using namespace onnxruntime::training;

struct TrainingParameters {
  std::string loss_output_name;
  std::unordered_set<std::string> weights_to_train;
  std::unordered_set<std::string> weights_not_to_train;

  onnxruntime::training::TrainingSession::ImmutableWeights immutable_weights;

  // optimizer
  std::string training_optimizer_name;
  std::string lr_params_feed_name = "Learning_Rate";
  std::unordered_map<std::string, std::unordered_map<std::string, float>> optimizer_attributes_map;
  std::unordered_map<std::string, std::unordered_map<std::string, int64_t>> optimizer_int_attributes_map;
  onnxruntime::training::TrainingSession::OptimizerState optimizer_initial_state;
  std::unordered_map<std::string, std::vector<int>> sliced_schema;
  std::unordered_map<std::string, int> sliced_axes;
  std::vector<std::string> sliced_tensor_names;
  bool use_fp16_moments = false;

  bool use_mixed_precision = false;
  bool allreduce_post_accumulation = false;
  float loss_scale = 0.0f;
  int world_rank = 0;
  int world_size = 1;
  int local_rank = 0;
  int local_size = 1;
  int gradient_accumulation_steps = 1;
  int data_parallel_size = 1;
  int horizontal_parallel_size = 1;
  int pipeline_parallel_size = 1;
  int num_pipeline_micro_batches = 1;
  int deepspeed_zero_stage = 0;
  bool enable_grad_norm_clip = true;
  bool set_gradients_as_graph_outputs = false;
  bool use_invertible_layernorm_grad = false;

  std::string pipeline_cut_info_string = {};

  // recompute
  bool attn_dropout_recompute = false;
  bool gelu_recompute = false;
  bool transformer_layer_recompute = false;
  int number_recompute_layers = 0;
  bool enable_adasum = false;
};

struct TrainingConfigurationResult {
  optional<std::string> loss_scale_input_name;
};

// TODO: this method does not handle parallel optimization.
TrainingConfigurationResult ConfigureSessionForTraining(
    training::PipelineTrainingSession* sess, TrainingParameters& parameters) {
  //TODO tix, refactor the mpi related code to populate all fields correctly by default.
  ORT_ENFORCE(parameters.data_parallel_size <= parameters.world_size, "data_parallel_size: ", parameters.data_parallel_size, ", world_size: ", parameters.world_size);
  ORT_ENFORCE(parameters.horizontal_parallel_size <= parameters.world_size, "horizontal_parallel_size: ", parameters.horizontal_parallel_size, ", world_size: ", parameters.world_size);
  ORT_ENFORCE(parameters.pipeline_parallel_size <= parameters.world_size, "pipeline_parallel_size: ", parameters.pipeline_parallel_size, ", world_size: ", parameters.world_size);

  // When DxHxP != the total number of ranks, we try adjusting D so that DxHxP == the total number of ranks.
  if (parameters.world_size != parameters.data_parallel_size * parameters.horizontal_parallel_size * parameters.pipeline_parallel_size) {
    ORT_ENFORCE(parameters.world_size % parameters.horizontal_parallel_size * parameters.pipeline_parallel_size == 0,
                "D, H, P sizes are incorrect. To enable automatic correction, total number of ranks must be a divisible by HxP.");

    const auto new_data_parallel_size = parameters.world_size / (parameters.horizontal_parallel_size * parameters.pipeline_parallel_size);
    parameters.data_parallel_size = new_data_parallel_size;

    const std::string msg = "Cannot distribute " + std::to_string(parameters.world_size) + " ranks for distributed computation with D=" + std::to_string(parameters.data_parallel_size) +
                            ", H=" + std::to_string(parameters.horizontal_parallel_size) + ", P=" + std::to_string(parameters.pipeline_parallel_size) + ", so D is automatically changed to " + std::to_string(new_data_parallel_size);
    LOGS(*(sess->GetLogger()), WARNING) << msg;
  }

  training::PipelineTrainingSession::TrainingConfiguration config{};
  config.weight_names_to_train = parameters.weights_to_train;
  config.weight_names_to_not_train = parameters.weights_not_to_train;
  config.immutable_weights = parameters.immutable_weights;
  config.gradient_accumulation_steps = parameters.gradient_accumulation_steps;

  config.distributed_config.world_rank = parameters.world_rank;
  config.distributed_config.world_size = parameters.world_size;
  config.distributed_config.local_rank = parameters.local_rank;
  config.distributed_config.local_size = parameters.local_size;
  config.distributed_config.data_parallel_size = parameters.data_parallel_size;
  config.distributed_config.horizontal_parallel_size = parameters.horizontal_parallel_size;
  config.distributed_config.pipeline_parallel_size = parameters.pipeline_parallel_size;
  config.distributed_config.num_pipeline_micro_batches = parameters.num_pipeline_micro_batches;
  config.distributed_config.sliced_schema = parameters.sliced_schema;
  config.distributed_config.sliced_axes = parameters.sliced_axes;
  config.distributed_config.sliced_tensor_names = parameters.sliced_tensor_names;

  if (parameters.use_mixed_precision) {
    training::PipelineTrainingSession::TrainingConfiguration::MixedPrecisionConfiguration mp{};
    mp.use_mixed_precision_initializers = true;

    config.mixed_precision_config = mp;
  }

  if (config.distributed_config.pipeline_parallel_size > 1) {
    training::PipelineTrainingSession::TrainingConfiguration::PipelineConfiguration pipeline_config;

    // Currently don't support auto-partition. User needs to pass in cut information for pipeline
    pipeline_config.do_partition = true;
    assert(!parameters.pipeline_cut_info_string.empty());

    auto process_with_delimiter = [](std::string& input_str, const std::string& delimiter) {
      std::vector<std::string> result;
      size_t pos = 0;
      while ((pos = input_str.find(delimiter)) != std::string::npos) {
        std::string token = input_str.substr(0, pos);
        result.emplace_back(token);
        input_str.erase(0, pos + delimiter.length());
      }
      // push the last split of substring into result.
      result.emplace_back(input_str);
      return result;
    };

    auto process_cut_info = [&](std::string& cut_info_string) {
      std::vector<PipelineTrainingSession::TrainingConfiguration::CutInfo> cut_list;
      const std::string group_delimiter = ",";
      const std::string edge_delimiter = ":";
      const std::string consumer_delimiter = "/";
      const std::string producer_consumer_delimiter = "-";

      auto cut_info_groups = process_with_delimiter(cut_info_string, group_delimiter);
      for (auto& cut_info_group : cut_info_groups) {
        PipelineTrainingSession::TrainingConfiguration::CutInfo cut_info;
        auto cut_edges = process_with_delimiter(cut_info_group, edge_delimiter);
        for (auto& cut_edge : cut_edges) {
          auto process_edge = process_with_delimiter(cut_edge, producer_consumer_delimiter);
          if (process_edge.size() == 1) {
            PipelineTrainingSession::TrainingConfiguration::CutEdge edge{process_edge[0]};
            cut_info.emplace_back(edge);
          } else {
            ORT_ENFORCE(process_edge.size() == 2);
            auto consumer_list = process_with_delimiter(process_edge[1], consumer_delimiter);

            PipelineTrainingSession::TrainingConfiguration::CutEdge edge{process_edge[0], consumer_list};
            cut_info.emplace_back(edge);
          }
        }
        cut_list.emplace_back(cut_info);
      }
      return cut_list;
    };

    pipeline_config.cut_list = process_cut_info(parameters.pipeline_cut_info_string);
    config.pipeline_config = pipeline_config;
  }
  config.loss_name = parameters.loss_output_name;

  if (!parameters.training_optimizer_name.empty()) {
    training::PipelineTrainingSession::TrainingConfiguration::OptimizerConfiguration opt{};
    opt.name = parameters.training_optimizer_name;
    opt.learning_rate_input_name = parameters.lr_params_feed_name;
    opt.weight_attributes_generator = [&parameters](const std::string& weight_name) {
      const auto it = parameters.optimizer_attributes_map.find(weight_name);
      ORT_ENFORCE(
          it != parameters.optimizer_attributes_map.end(),
          "Failed to find attribute map for weight ", weight_name);
      return it->second;
    };
    opt.weight_int_attributes_generator = [&parameters](const std::string& weight_name) {
      const auto it = parameters.optimizer_int_attributes_map.find(weight_name);
      ORT_ENFORCE(
          it != parameters.optimizer_int_attributes_map.end(),
          "Failed to find int attribute map for weight ", weight_name);
      return it->second;
    };
    opt.use_mixed_precision_moments = parameters.use_fp16_moments;
    opt.do_all_reduce_in_mixed_precision_type = true;
    // TODO: this mapping is temporary.
    // For now, nccl allreduce kernel only implements for allreduce_post_accumulation
    // hovorod allreduce kernel only implements for not allreduce_post_accumulation.
    // eventually we will have one all reduce kernel and let opt to have
    // an allreduce_post_accumulation option and remove the use_nccl option.
    opt.use_nccl = parameters.allreduce_post_accumulation;
    opt.deepspeed_zero = onnxruntime::training::ZeROConfig(parameters.deepspeed_zero_stage);
    // TODO: The norm clipping value is 1.0f which is the default used in most frameworks.
    // Need to have another option to support more values in the future.
    opt.enable_grad_norm_clip = parameters.enable_grad_norm_clip;

    // TODO reduction types
    if (parameters.enable_adasum) {
#ifdef USE_CUDA
      opt.adasum_reduction_type = training::AdasumReductionType::GpuHierarchicalReduction;
#else
      opt.adasum_reduction_type = training::AdasumReductionType::CpuReduction;
#endif
    }

    config.optimizer_config = opt;
  }

  if (!parameters.optimizer_initial_state.empty()) {
    config.init_optimizer_states = parameters.optimizer_initial_state;
  }

  config.gradient_graph_config.use_invertible_layernorm_grad = parameters.use_invertible_layernorm_grad;
  config.gradient_graph_config.set_gradients_as_graph_outputs = parameters.set_gradients_as_graph_outputs;

  config.graph_transformer_config.attn_dropout_recompute = parameters.attn_dropout_recompute;
  config.graph_transformer_config.gelu_recompute = parameters.gelu_recompute;
  config.graph_transformer_config.transformer_layer_recompute = parameters.transformer_layer_recompute;
  config.graph_transformer_config.number_recompute_layers = parameters.number_recompute_layers;

  training::PipelineTrainingSession::TrainingConfigurationResult config_result{};

  OrtPybindThrowIfError(sess->ConfigureForTraining(config, config_result));

  TrainingConfigurationResult python_config_result{};
  if (config_result.mixed_precision_config_result.has_value()) {
    const auto& mp_config_result = config_result.mixed_precision_config_result.value();
    python_config_result.loss_scale_input_name = mp_config_result.loss_scale_input_name;
  }

  return python_config_result;
}

#if defined(USE_MPI)
void CopyMPIContextToTrainingParameters(TrainingParameters& parameters, const logging::Logger* logger) {
  LOGS(*logger, INFO) << "MPIContext::GetInstance().GetWorldRank(): " << MPIContext::GetInstance().GetWorldRank();
  LOGS(*logger, INFO) << "MPIContext::GetInstance().GetLocalRank(): " << MPIContext::GetInstance().GetLocalRank();
  LOGS(*logger, INFO) << "MPIContext::GetInstance().GetWorldSize(): " << MPIContext::GetInstance().GetWorldSize();
  LOGS(*logger, INFO) << "MPIContext::GetInstance().GetLocalSize(): " << MPIContext::GetInstance().GetLocalSize();

  parameters.local_rank = MPIContext::GetInstance().GetLocalRank();
  parameters.local_size = MPIContext::GetInstance().GetLocalSize();
  if (parameters.world_rank != MPIContext::GetInstance().GetWorldRank()) {
    if (parameters.world_rank != 0)
      LOGS(*logger, WARNING) << "TrainingParameters world_rank is not correct, tuned automatically to " << MPIContext::GetInstance().GetWorldRank();
    parameters.world_rank = MPIContext::GetInstance().GetWorldRank();
  }
  if (parameters.world_size != MPIContext::GetInstance().GetWorldSize()) {
    if (parameters.world_size != 1)
      LOGS(*logger, WARNING) << "TrainingParameters world_size is not correct, tuned automatically to " << MPIContext::GetInstance().GetWorldSize();
    parameters.world_size = MPIContext::GetInstance().GetWorldSize();
  }
}
#endif

std::unordered_map<std::string, std::unordered_map<std::string, py::object>> ConvertORTTensorMapToNumpy(std::unordered_map<std::string, NameMLValMap> c_tensor_state, const DataTransferManager& data_transfer_manager) {
  std::unordered_map<std::string, std::unordered_map<std::string, py::object>> py_tensor_state;
  for (const auto& layer1_item: c_tensor_state) {
    py_tensor_state[layer1_item.first] = {};
    for (const auto& layer2_item: layer1_item.second) {
      assert(layer2_item.second.IsTensor());
      py::object obj;
      const Tensor& rtensor = layer2_item.second.Get<Tensor>();
      GetPyObjFromTensor(rtensor, obj, &data_transfer_manager);
      py_tensor_state[layer1_item.first].insert({layer2_item.first, obj});
    }
  }
  return py_tensor_state;
}

void addObjectMethodsForTraining(py::module& m) {
  py::class_<TrainingParameters> parameters(m, "TrainingParameters", R"pbdoc(Configuration information for training.)pbdoc");
  parameters.def(py::init())
      .def_readwrite("loss_output_name", &TrainingParameters::loss_output_name)
      .def_readwrite("immutable_weights", &TrainingParameters::immutable_weights)
      .def_readwrite("weights_not_to_train", &TrainingParameters::weights_not_to_train)
      .def_readwrite("weights_to_train", &TrainingParameters::weights_to_train)
      .def_readwrite("sliced_tensor_names", &TrainingParameters::sliced_tensor_names)
      .def_readwrite("training_optimizer_name", &TrainingParameters::training_optimizer_name)
      .def_readwrite("lr_params_feed_name", &TrainingParameters::lr_params_feed_name)
      .def_readwrite("optimizer_attributes_map", &TrainingParameters::optimizer_attributes_map)
      .def_readwrite("optimizer_int_attributes_map", &TrainingParameters::optimizer_int_attributes_map)
      .def_readwrite("sliced_schema", &TrainingParameters::sliced_schema)
      .def_readwrite("sliced_axes", &TrainingParameters::sliced_axes)
      .def_readwrite("use_fp16_moments", &TrainingParameters::use_fp16_moments)
      .def_readwrite("use_mixed_precision", &TrainingParameters::use_mixed_precision)
      .def_readwrite("allreduce_post_accumulation", &TrainingParameters::allreduce_post_accumulation)
      .def_readwrite("loss_scale", &TrainingParameters::loss_scale)
      .def_readwrite("world_rank", &TrainingParameters::world_rank)
      .def_readwrite("world_size", &TrainingParameters::world_size)
      .def_readwrite("data_parallel_size", &TrainingParameters::data_parallel_size)
      .def_readwrite("horizontal_parallel_size", &TrainingParameters::horizontal_parallel_size)
      .def_readwrite("pipeline_parallel_size", &TrainingParameters::pipeline_parallel_size)
      .def_readwrite("pipeline_cut_info_string", &TrainingParameters::pipeline_cut_info_string)
      .def_readwrite("num_pipeline_micro_batches", &TrainingParameters::num_pipeline_micro_batches)
      .def_readwrite("gradient_accumulation_steps", &TrainingParameters::gradient_accumulation_steps)
      .def_readwrite("deepspeed_zero_stage", &TrainingParameters::deepspeed_zero_stage)
      .def_readwrite("enable_grad_norm_clip", &TrainingParameters::enable_grad_norm_clip)
      .def_readwrite("set_gradients_as_graph_outputs", &TrainingParameters::set_gradients_as_graph_outputs)
      .def_readwrite("use_invertible_layernorm_grad", &TrainingParameters::use_invertible_layernorm_grad)
      .def_readwrite("attn_dropout_recompute", &TrainingParameters::attn_dropout_recompute)
      .def_readwrite("gelu_recompute", &TrainingParameters::gelu_recompute)
      .def_readwrite("transformer_layer_recompute", &TrainingParameters::transformer_layer_recompute)
      .def_readwrite("number_recompute_layers", &TrainingParameters::number_recompute_layers)
      .def_readwrite("data_parallel_size", &TrainingParameters::data_parallel_size)
      .def_readwrite("horizontal_parallel_size", &TrainingParameters::horizontal_parallel_size)
      .def_readwrite("pipeline_parallel_size", &TrainingParameters::pipeline_parallel_size)
      .def("set_optimizer_initial_state",
           [](TrainingParameters& parameters, const std::unordered_map<std::string, std::unordered_map<std::string, py::object>>& py_state) -> void {
             onnxruntime::training::TrainingSession::OptimizerState optim_state;
             for (const auto& weight_it : py_state) {
               auto state = weight_it.second;
               NameMLValMap state_tensors;
               for (auto& initializer : state) {
                 OrtValue ml_value;

                 // InputDeflist is null because parameters havent been tied to session yet
                 // Likewise, there is no need to specify the name (as the name was previously used to lookup the def list)
                 CreateGenericMLValue(nullptr, GetAllocator(), "", initializer.second, &ml_value, true);
                 ThrowIfPyErrOccured();
                 state_tensors.emplace(initializer.first, ml_value);
               }
               optim_state.emplace(weight_it.first, state_tensors);
             }
             parameters.optimizer_initial_state = optim_state;
           })
      .def_readwrite("enable_adasum", &TrainingParameters::enable_adasum);

#if defined(USE_MPI)
  m.def("get_mpi_context_local_rank", []() -> int { return MPIContext::GetInstance().GetLocalRank(); });
  m.def("get_mpi_context_local_size", []() -> int { return MPIContext::GetInstance().GetLocalSize(); });
  m.def("get_mpi_context_world_rank", []() -> int { return MPIContext::GetInstance().GetWorldRank(); });
  m.def("get_mpi_context_world_size", []() -> int { return MPIContext::GetInstance().GetWorldSize(); });
#endif

  py::class_<TrainingConfigurationResult> config_result(m, "TrainingConfigurationResult", "pbdoc(Configuration result for training.)pbdoc");
  config_result.def(py::init())
      .def_property_readonly("loss_scale_input_name", [](const TrainingConfigurationResult& result) -> py::object {
        if (result.loss_scale_input_name.has_value()) {
          return py::str{result.loss_scale_input_name.value()};
        }
        return py::none();
      });

  // Thin wrapper over internal C++ InferenceSession to accommodate custom op library management for the Python user
  struct PyTrainingSession : public PyInferenceSession {
    PyTrainingSession(Environment& env, const PySessionOptions& so)
        : PyInferenceSession(onnxruntime::make_unique<PipelineTrainingSession>(so, env)) {
    }
  };

  py::class_<PyTrainingSession, PyInferenceSession> training_session(m, "TrainingSession");
  training_session
      .def(py::init([](const PySessionOptions& so) {
        Environment& env = GetEnv();
        return onnxruntime::make_unique<PyTrainingSession>(env, so);
      }))
      .def(py::init([]() {
        Environment& env = GetEnv();
        return onnxruntime::make_unique<PyTrainingSession>(env, GetDefaultCPUSessionOptions());
      }))
      .def("finalize", [](py::object) {
#if defined(USE_MPI)
#ifdef _WIN32
        // https://docs.microsoft.com/en-us/windows/win32/dlls/dynamic-link-library-best-practices
        // shutdown_mpi() is not called within MPIContext destructor because of DllMain's restriction
        // call shutdown_mpi() here instead.
        MPIContext::shutdown_mpi();
#endif
#endif
      })
      .def("load_model", [](PyTrainingSession* sess, const std::string& path, TrainingParameters& parameters, const std::vector<std::string>& provider_types, const ProviderOptionsVector& provider_options) {
        OrtPybindThrowIfError(sess->GetSessionHandle()->Load(path));

#if defined(USE_MPI)
        bool use_nccl = parameters.allreduce_post_accumulation;
        if (!use_nccl && parameters.world_size > 1)
          CopyMPIContextToTrainingParameters(parameters, sess->GetSessionHandle()->GetLogger());
#endif
        const auto config_result = ConfigureSessionForTraining(static_cast<PipelineTrainingSession*>(sess->GetSessionHandle()), parameters);

        InitializeSession(sess->GetSessionHandle(), provider_types, provider_options);

        return config_result;
      })
      .def("read_bytes", [](PyTrainingSession* sess, const py::bytes& serialized_model, TrainingParameters& parameters, const std::vector<std::string>& provider_types, const ProviderOptionsVector& provider_options) {
        std::istringstream buffer(serialized_model);
        OrtPybindThrowIfError(sess->GetSessionHandle()->Load(buffer));

#if defined(USE_MPI)
        bool use_nccl = parameters.allreduce_post_accumulation;
        if (!use_nccl && parameters.world_size > 1)
          CopyMPIContextToTrainingParameters(parameters, sess->GetSessionHandle()->GetLogger());
#endif
        const auto config_result = ConfigureSessionForTraining(static_cast<PipelineTrainingSession*>(sess->GetSessionHandle()), parameters);

<<<<<<< HEAD
        std::vector<std::string> provider_types = {};
        InitializeSession(sess->GetSessionHandle(), provider_types);
=======
        InitializeSession(sess->GetSessionHandle(), provider_types, provider_options);

>>>>>>> a72fcbd5
        return config_result;
      })
      .def("get_state", [](PyTrainingSession* sess) {
        NameMLValMap state_tensors;
        ORT_THROW_IF_ERROR(static_cast<PipelineTrainingSession*>(sess->GetSessionHandle())->GetStateTensors(state_tensors));
        auto& data_transfer_manager = sess->GetSessionHandle()->GetDataTransferManager();
        //convert to numpy array
        std::map<std::string, py::object> rmap;
        for (auto& kv : state_tensors) {
          if (kv.second.IsTensor()) {
            py::object obj;
            const Tensor& rtensor = kv.second.Get<Tensor>();
            GetPyObjFromTensor(rtensor, obj, &data_transfer_manager);
            rmap.insert({kv.first, obj});
          } else {
            throw std::runtime_error("Non tensor type in session state tensors is not expected.");
          }
        }
        return rmap;
      })
      .def("get_model_state", [](PyTrainingSession* sess, bool include_mixed_precision_weights) {
        std::unordered_map<std::string, NameMLValMap> model_state_tensors;
        ORT_THROW_IF_ERROR(static_cast<TrainingSession*>(sess->GetSessionHandle())->GetModelState(model_state_tensors, include_mixed_precision_weights));
        auto& data_transfer_manager = sess->GetSessionHandle()->GetDataTransferManager();
        return ConvertORTTensorMapToNumpy(model_state_tensors, data_transfer_manager);
      })
      .def("get_optimizer_state", [](PyTrainingSession* sess) {
        std::unordered_map<std::string, NameMLValMap> opt_state_tensors;
        ORT_THROW_IF_ERROR(static_cast<TrainingSession*>(sess->GetSessionHandle())->GetOptimizerState(opt_state_tensors));
        auto& data_transfer_manager = sess->GetSessionHandle()->GetDataTransferManager();
        return ConvertORTTensorMapToNumpy(opt_state_tensors, data_transfer_manager);
      })
      .def("get_partition_info_map", [](PyTrainingSession* sess) {
        std::unordered_map<std::string, std::unordered_map<std::string, std::vector<int>>> part_info_map;
        ORT_THROW_IF_ERROR(static_cast<TrainingSession*>(sess->GetSessionHandle())->GetPartitionInfoMap(part_info_map));
        return part_info_map;
      })
      .def("load_state", [](PyTrainingSession* sess, std::unordered_map<std::string, py::object>& state, bool strict) {
        NameMLValMap state_tensors;
        for (auto initializer : state) {
          OrtValue ml_value;
          auto px = sess->GetSessionHandle()->GetModelInputs();
          if (!px.first.IsOK() || !px.second) {
            throw std::runtime_error("Either failed to get model inputs from the session object or the input def list was null");
          }
          CreateGenericMLValue(px.second, GetAllocator(), initializer.first, initializer.second, &ml_value);
          ThrowIfPyErrOccured();
          state_tensors.insert(std::make_pair(initializer.first, ml_value));
        }
        ORT_THROW_IF_ERROR(static_cast<PipelineTrainingSession*>(sess->GetSessionHandle())->SetStateTensors(state_tensors, strict));
      })
      .def("is_output_fp32_node", [](PyTrainingSession* sess, const std::string& output_name) {
        return static_cast<PipelineTrainingSession*>(sess->GetSessionHandle())->IsGraphOutputFp32Node(output_name);
      });
}
}  // namespace python
}  // namespace onnxruntime<|MERGE_RESOLUTION|>--- conflicted
+++ resolved
@@ -400,13 +400,8 @@
 #endif
         const auto config_result = ConfigureSessionForTraining(static_cast<PipelineTrainingSession*>(sess->GetSessionHandle()), parameters);
 
-<<<<<<< HEAD
-        std::vector<std::string> provider_types = {};
-        InitializeSession(sess->GetSessionHandle(), provider_types);
-=======
         InitializeSession(sess->GetSessionHandle(), provider_types, provider_options);
 
->>>>>>> a72fcbd5
         return config_result;
       })
       .def("get_state", [](PyTrainingSession* sess) {
