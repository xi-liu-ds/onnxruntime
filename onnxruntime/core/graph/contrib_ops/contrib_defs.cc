--- conflicted
+++ resolved
@@ -2367,11 +2367,8 @@
     RegisterNchwcSchemas();
   }
   RegisterBertSchemas();
-<<<<<<< HEAD
   onnxruntime::signal::RegisterSignalSchemas();
-=======
   RegisterQuantizationSchemas();
->>>>>>> ce6161cf
 }
 }  // namespace contrib
 }  // namespace onnxruntime